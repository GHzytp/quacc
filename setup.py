from pathlib import Path

from setuptools import find_packages, setup

module_dir = Path(__file__).resolve().parent

with open(module_dir / "README.md") as f:
    long_description = f.read()

if __name__ == "__main__":
    setup(
        name="quacc",
        description="Enhance ASE for high-throughput DFT",
        long_description=long_description,
        long_description_content_type="text/markdown",
        author="Andrew S. Rosen",
        author_email="asrosen93@gmail.com",
        url="https://github.com/arosen93/quacc",
        python_requires=">=3.8.0",
        version="0.0.3",
        packages=find_packages(),
        license="modified BSD",
        keywords="high-throughput automated workflow dft",
        data_files=["LICENSE.md"],
        zip_safe=False,
        install_requires=[
            "ase @ git+https://gitlab.com/argon214/ase.git@rosen-dftb",
            "pymatgen==2023.2.28",
            "custodian==2022.5.26",
<<<<<<< HEAD
            "jobflow==0.1.10",
            "atomate2==0.0.8",
=======
            "jobflow==0.1.9",
            "atomate2==0.0.9",
>>>>>>> 55f7fb4e
            "monty==2022.9.9",
            "fireworks==2.0.3",
            "cclib==1.7.2",
        ],
        extras_require={
            "tests": ["pytest==7.2.2"],
            "codes": ["xtb==22.1"],
            "docs": [
                "sphinx==6.1.3",
                "furo==2022.12.7",
                "m2r2==0.3.3.post2",
                "ipython==8.11.0",
                "nbsphinx==0.8.12",
                "nbsphinx-link==1.3.0",
                "autodoc_pydantic==1.8.0",
            ],
            "dev": ["pytest==7.2.2", "black==23.1.0", "isort==5.12.0"],
        },
        tests_require=["pytest"],
        include_package_data=True,
    )<|MERGE_RESOLUTION|>--- conflicted
+++ resolved
@@ -27,13 +27,8 @@
             "ase @ git+https://gitlab.com/argon214/ase.git@rosen-dftb",
             "pymatgen==2023.2.28",
             "custodian==2022.5.26",
-<<<<<<< HEAD
             "jobflow==0.1.10",
-            "atomate2==0.0.8",
-=======
-            "jobflow==0.1.9",
             "atomate2==0.0.9",
->>>>>>> 55f7fb4e
             "monty==2022.9.9",
             "fireworks==2.0.3",
             "cclib==1.7.2",
