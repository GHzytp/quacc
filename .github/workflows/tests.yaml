--- conflicted
+++ resolved
@@ -2,8 +2,6 @@
 on:
   push:
 
-<<<<<<< HEAD
-=======
   pull_request:
     branches:
       - main
@@ -11,7 +9,6 @@
 env:
   CACHE_NUMBER: 1
           
->>>>>>> 1b337666
 jobs:
 
   pre_test:
@@ -50,38 +47,6 @@
         with:
           python-version: ${{ matrix.python-version }}
           activate-environment: quacc-env
-<<<<<<< HEAD
-
-      - uses: actions/setup-python@v4
-        with:
-          python-version: ${{ matrix.python-version }}
-          cache: 'pip'
-
-      - name: Get Date
-        id: get-date
-        run: echo "name=today::$(/bin/date -u '+%Y%m%d')" >> $GITHUB_OUTPUT
-        shell: bash
-
-      - run: |
-          pip install -r requirements.txt
-          pip install .[codes]
-          pip install .[tests]
-          pip install chardet
-          pip install pytest-cov
-
-      - name: Cache conda
-        uses: actions/cache@v3
-        with:
-          path: .
-          key: conda-${{ runner.os }}-${{ runner.arch }}-${{ steps.get-date.outputs.today }}-${{ hashFiles('setup.py') }}-${{ hashFiles('conda_codes.yaml') }}-${{ env.CACHE_NUMBER }}
-        env:
-          CACHE_NUMBER: 0
-        id: cache
-
-      - name: Update Conda environment
-        run: |
-          conda env update -n quacc-env -f conda_codes.yaml
-=======
 
       - name: Set up pip caching
         uses: actions/setup-python@v4
@@ -109,7 +74,6 @@
           pip install chardet
           pip install pytest-cov
         id: cache
->>>>>>> 1b337666
 
       - name: Install conda packages
         run: |
